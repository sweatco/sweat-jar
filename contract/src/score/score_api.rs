--- conflicted
+++ resolved
@@ -53,7 +53,7 @@
     fn get_score(&self, account_id: AccountId) -> Option<U128> {
         let account = self.get_account(&account_id);
 
-        Some((account.score.active_score() as u128).into())
+        Some(u128::from(account.score.active_score()).into())
     }
 }
 
@@ -62,12 +62,8 @@
     fn adjust(&self, timezone: Timezone) -> Chain;
 }
 
-<<<<<<< HEAD
 impl ScoreConverter for Vec<(Score, UTC)> {
     fn adjust(&self, timezone: Timezone) -> Chain {
         self.iter().map(|score| (score.0, timezone.adjust(score.1))).collect()
-=======
-        Some(u128::from(account.active_score()).into())
->>>>>>> 42f78213
     }
 }