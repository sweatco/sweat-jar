--- conflicted
+++ resolved
@@ -4,7 +4,6 @@
 use fake::Fake;
 use itertools::Itertools;
 use near_sdk::test_utils::test_env::{alice, bob};
-<<<<<<< HEAD
 use sweat_jar_model::{
     product::{
         test_utils::{DEFAULT_PRODUCT_NAME, DEFAULT_SCORE_PRODUCT_NAME},
@@ -12,10 +11,6 @@
     },
     Score, Timezone, UDecimal, MS_IN_DAY, MS_IN_YEAR, UTC,
 };
-use visu::{render_chart, Graph};
-=======
-use sweat_jar_model::{jar::JarId, Score, Timezone, MS_IN_DAY, UTC};
->>>>>>> 42f78213
 
 use crate::{
     common::{test_data::set_test_log_events, tests::Context},
@@ -91,18 +86,6 @@
 #[test]
 #[ignore]
 fn plot_year() -> Result<()> {
-<<<<<<< HEAD
-    let (score, simple) = generate_year_data();
-
-    render_chart(Graph {
-        title: "Step Jars Interest",
-        data: [&score, &simple],
-        legend: ["Step Jar", "Simple Jar"],
-        x_title: "Days",
-        y_title: "Interest",
-        output_file: "../docs/year_walk.png",
-    })?;
-=======
     let (_score, _simple) = generate_year_data();
 
     // TODO: fix
@@ -117,7 +100,6 @@
     //     output_file: "../docs/year_walk.png",
     //     ..Default::default()
     // })?;
->>>>>>> 42f78213
 
     Ok(())
 }
@@ -200,18 +182,6 @@
 #[test]
 #[ignore]
 fn plot_first_week() -> Result<()> {
-<<<<<<< HEAD
-    let (score_walked, interest_alice, claimed, today, yesterday) = generate_first_week_data();
-
-    render_chart(Graph {
-        title: "Step Jars First Week",
-        data: [&score_walked, &interest_alice, &today, &yesterday, &claimed],
-        legend: ["Steps Walked", "Interest Alice", "Today", "Yesterday", "Claimed"],
-        x_title: "Hours",
-        y_title: "Interest",
-        output_file: "../docs/first_week.png",
-    })?;
-=======
     let (_score_walked, _interest_alice, _claimed, _today, _yesterday) = generate_first_week_data();
 
     // render_chart(Graph {
@@ -223,7 +193,6 @@
     //     output_file: "../docs/first_week.png",
     //     ..Default::default()
     // })?;
->>>>>>> 42f78213
 
     Ok(())
 }
@@ -233,14 +202,17 @@
 fn plot_first_week_with_claim() -> Result<()> {
     let (score_walked, ideal_jar, real_jar, claimed_ideal, claimed_real) = generate_first_week_data();
 
-    render_chart(Graph {
-        title: "Step Jars First Week With Claim",
-        data: [&score_walked, &ideal_jar, &real_jar, &claimed_ideal, &claimed_real],
-        legend: ["Steps Walked", "Ideal jar", "Real Jar", "Claimed Ideal", "Claimed Real"],
-        x_title: "Hours",
-        y_title: "Interest",
-        output_file: "../docs/first_week_claim.png",
-    })?;
+    // TODO: fix
+    // visu dependency caused https://github.com/sweatco/sweat-jar/actions/runs/13550344429/job/37872207500?pr=124
+    // on linux machines
+    // render_chart(Graph {
+    //     title: "Step Jars First Week With Claim",
+    //     data: [&score_walked, &ideal_jar, &real_jar, &claimed_ideal, &claimed_real],
+    //     legend: ["Steps Walked", "Ideal jar", "Real Jar", "Claimed Ideal", "Claimed Real"],
+    //     x_title: "Hours",
+    //     y_title: "Interest",
+    //     output_file: "../docs/first_week_claim.png",
+    // })?;
 
     Ok(())
 }