--- conflicted
+++ resolved
@@ -137,10 +137,7 @@
     /// - If the original jar is not yet mature.
     fn restake(&mut self, jar_id: JarIdView) -> JarView;
 
-<<<<<<< HEAD
     /// Restakes all jars for user, or only specified list of jars if `jars` argument is `Some`
-=======
->>>>>>> 79addc6a
     fn restake_all(&mut self, jars: Option<Vec<JarIdView>>) -> Vec<JarView>;
 
     fn unlock_jars_for_account(&mut self, account_id: AccountId);
@@ -272,7 +269,6 @@
     /// - If attempting to withdraw from a Fixed jar that is not yet mature.
     fn withdraw(&mut self, jar_id: JarIdView, amount: Option<U128>) -> ::near_sdk::PromiseOrValue<WithdrawView>;
 
-<<<<<<< HEAD
     /// Withdraws all jars for user, or only specified list of jars if `jars` argument is `Some`
     fn withdraw_all(&mut self, jars: Option<Vec<JarIdView>>) -> ::near_sdk::PromiseOrValue<BulkWithdrawView>;
 }
@@ -301,9 +297,6 @@
 
     /// Returns current active score interest if user has any step jars
     fn get_score_interest(&self, account_id: AccountId) -> Option<U128>;
-=======
-    fn withdraw_all(&mut self, jars: Option<Vec<JarIdView>>) -> ::near_sdk::PromiseOrValue<BulkWithdrawView>;
->>>>>>> 79addc6a
 }
 
 #[cfg(feature = "integration-methods")]
